--- conflicted
+++ resolved
@@ -29,18 +29,11 @@
         "Additional columns to compare. "
         "Cannot be used with --strict-columns."))
 @click.option(
-<<<<<<< HEAD
-    "--strict-columns", metavar="COLUMNS",
-    help=(
-        "Strict list of columns to compare. "
-        "Cannot be used with --columns."))
-=======
     "-r", "--skip-core", is_flag=True,
     help="Don't show core columns.")
 @click.option(
     "-n", "--skip-op-cols", is_flag=True,
     help="Don't show operation columns.")
->>>>>>> 4fa508d3
 @click.option(
     "-t", "--table", "format", flag_value="table",
     help="Generate comparison data as a table.",
@@ -91,17 +84,10 @@
     left-to-right.
 
     By default, columns always contain run ID, model, operation,
-<<<<<<< HEAD
-    started, time, status, and the set of columns defined for each
-    displayed operatin. You may override this using
-    `--strict-columns`, which displays only the run ID and the columns
-    specified. Note that run ID is always displayed.
-=======
     started, time, label, status, and the set of columns defined for
     each displayed operation. You can skip the core columns by with
     `--skip-core` and skip the operation columns with
     `--skip-op-cols`.
->>>>>>> 4fa508d3
 
     ### Column specs
 
@@ -140,11 +126,7 @@
     You may include run attributes as column specs by preceding the
     run attribute name with a period ``.``. For example, to include
     the `stopped` attribute, use ``--columns .stopped``. This is
-<<<<<<< HEAD
-    useful when using `--strict-columns`.
-=======
     useful when using `--skip-core`.
->>>>>>> 4fa508d3
 
     {{ runs_support.runs_arg }}
 

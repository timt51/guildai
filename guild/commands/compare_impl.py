# Copyright 2017-2019 TensorHub, Inc.
#
# Licensed under the Apache License, Version 2.0 (the "License");
# you may not use this file except in compliance with the License.
# You may obtain a copy of the License at
#
# http://www.apache.org/licenses/LICENSE-2.0
#
# Unless required by applicable law or agreed to in writing, software
# distributed under the License is distributed on an "AS IS" BASIS,
# WITHOUT WARRANTIES OR CONDITIONS OF ANY KIND, either express or implied.
# See the License for the specific language governing permissions and
# limitations under the License.

from __future__ import absolute_import
from __future__ import division

import csv
import logging
import sys

from guild import cli
from guild import config
from guild import index2 as indexlib
from guild import opref as opreflib
from guild import query
from guild import run as runlib
from guild import tabview
from guild import util
from guild import var

from . import runs_impl

log = logging.getLogger("guild")

BASE_COLS = ".run, .model, .operation, .started, .time, .status, .label"
<<<<<<< HEAD
STRICT_BASE_COLS = ".run"

def main(args):
    if args.columns and args.strict_columns:
        cli.error("--columns and --strict-columns cannot both be used")
=======
MIN_COLS = ".run"

def main(args):
>>>>>>> 4fa508d3
    if args.print_scalars:
        _print_scalars(args)
    elif args.format == "csv":
        _print_csv(args)
    elif args.format == "table":
        _print_table(args)
    else:
        _tabview(args)

def _print_scalars(args):
    runs = runs_impl.runs_for_args(args)
    index = indexlib.RunIndex()
    index.refresh(runs, ["scalar"])
    for run in runs:
        opref = opreflib.OpRef.from_run(run)
        cli.out("[%s] %s" % (run.short_id, runs_impl.format_op_desc(opref)))
        for s in index.run_scalars(run):
            prefix = s["prefix"]
            if prefix:
                cli.out("  %s#%s" % (s["prefix"], s["tag"]))
            else:
                cli.out("  %s" % s["tag"])

def _print_csv(args):
    data = _get_data(args, format_cells=False)
    writer = csv.writer(sys.stdout)
    for row in data:
        writer.writerow(row)

def _get_data(args, format_cells=True):
    index = indexlib.RunIndex()
    data, logs = _get_data_cb(args, index, format_cells)()
    for record in logs:
        log.handle(record)
    return data

def _print_table(args):
    data = _get_data(args)
    cols = data[0]
    col_indexes = list(zip(cols, range(len(cols))))
    def format_row(row):
        return {
            col_name: row[i]
            for col_name, i in col_indexes
        }
    heading = {
        col_name: col_name
        for col_name in cols
    }
    data = [heading] + [format_row(row) for row in data[1:]]
    cli.table(data, cols)

def _tabview(args):
    config.set_log_output(True)
    index = indexlib.RunIndex()
    tabview.view_runs(
        _get_data_cb(args, index),
        _get_run_detail_cb(index))

def _get_data_cb(args, index, format_cells=True):
    def f():
        _try_init_tf_logging()
        log_capture = util.LogCapture()
        with log_capture:
            runs = runs_impl.runs_for_args(args)
            cols = _init_cols(args, runs)
            refresh_types = _refresh_types(cols)
            index.refresh(runs, refresh_types)
            header = _table_header(cols)
            rows = _runs_table_data(runs, cols, index)
            header, rows = _merge_cols(header, rows)
            if format_cells:
                _format_cells(rows)
            log = log_capture.get_all()
        return [header] + rows, log
    return f

def _try_init_tf_logging():
    """Load TensorFlow, forcing init of TF logging.

    This is part of our handing of logging, which can interfere with
    the curses display used by tabview. By forcing an init of TF logs,
    we can patch loggers with LogCapture (see guild.tabview module)
    for display in a curses window.
    """
    try:
        import tensorflow as _
    except ImportError:
        pass

def _init_cols(args, runs):
<<<<<<< HEAD
    assert not (args.columns and args.strict_columns)
    if args.strict_columns:
        cols = _parse_cols(STRICT_BASE_COLS)
    else:
        cols = _parse_cols(BASE_COLS)
    if not args.strict_columns:
        cols.extend(_runs_compare_cols(runs))
    if args.columns:
        cols.extend(_parse_cols(args.columns))
    if args.strict_columns:
        cols.extend(_parse_cols(args.strict_columns))
=======
    if args.skip_core:
        cols = _parse_cols(MIN_COLS)
    else:
        cols = _parse_cols(BASE_COLS)
    if not args.skip_op_cols:
        cols.extend(_runs_compare_cols(runs))
    if args.columns:
        cols.extend(_parse_cols(args.columns))
>>>>>>> 4fa508d3
    return cols

def _parse_cols(s):
    """Parse string s as a list of query columns."""
    try:
        return query.parse("select %s" % s).cols
    except query.ParseError as e:
        log.warning("error parsing %r: %s", s, e)
        return []

def _runs_compare_cols(runs):
    cols = []
    for run in runs:
        for col_spec in run.get("compare", []):
            cols.extend(_parse_cols(col_spec))
    return cols

def _refresh_types(cols):
    """Returns a set of types to refresh for cols.

    This scheme is used to avoid refreshing types that aren't needed
    (e.g. scalars are expensive to refresh).
    """
    types = set()
    for col in cols:
        if isinstance(col, query.Flag):
            types.add("flag")
        elif isinstance(col, query.Attr):
            types.add("attr")
        elif isinstance(col, query.Scalar):
            types.add("scalar")
    if not types:
        return None
    return types

def _table_header(cols):
    return [col.header for col in cols]

def _runs_table_data(runs, cols, index):
    return [_run_data(run, cols, index) for run in runs]

def _run_data(run, cols, index):
    return [_col_data(run, col, index) for col in cols]

def _col_data(run, col, index):
    if isinstance(col, query.Flag):
        return index.run_flag(run, col.name)
    elif isinstance(col, query.Attr):
        return index.run_attr(run, col.name)
    elif isinstance(col, query.Scalar):
        prefix, tag = col.split_key()
        return index.run_scalar(run, prefix, tag, col.qualifier, col.step)
    else:
        assert False, col

def _merge_cols(header, rows):
    """Merges header and row cols according to header val.

    For columns with the same header, row values are merged so that
    the first non-None col value is moved to the first col occurence
    with that header. Duplicate cols are then dropped.
    """
    header_map = _header_map(header)
    return (
        _merge_header(header_map),
        _merge_row_cells(rows, header_map)
    )

def _header_map(header):
    """Returns a map of header name to header index list.
<<<<<<< HEAD

    More than one index will occur if the same header is used more
    than once.
    """
    header_map = {}
    for i, name in enumerate(header):
        header_map.setdefault(name, []).append(i)
    return header_map

def _merge_header(header_map):
    """Returns a new header list from a header map.

=======

    More than one index will occur if the same header is used more
    than once.
    """
    header_map = {}
    for i, name in enumerate(header):
        header_map.setdefault(name, []).append(i)
    return header_map

def _merge_header(header_map):
    """Returns a new header list from a header map.

>>>>>>> 4fa508d3
    header_map is a map of header names to column indices. Uses the
    first column index to position the header name in the merged list.
    """
    sorted_cols = sorted([(cols, name) for name, cols in header_map.items()])
    return [name for _, name in sorted_cols]

def _merge_row_cells(rows, header_map):
    """Returns a new list of rows with merged cells.
    """
    col_indices = sorted(header_map.values())
    return [_merge_row(row, col_indices) for row in rows]

def _merge_row(row, col_indices):
    """Returns a new row with merged cells.

    col_indices must be a list of col indices sorted in ascending
    order. Each list of indices is used to find and apply from left to
    right non-None values to the row cell corresponding to the list
    position in cols.
    """
    merged = [None] * len(col_indices)
    for i, cols in enumerate(col_indices):
        for col in cols:
            if row[col] is not None:
                merged[i] = row[col]
                break
    return merged

def _format_cells(rows):
    for row in rows:
        for i, val in enumerate(row):
            if val is None:
                row[i] = ""
            elif isinstance(val, float):
                row[i] = "%0.6f" % val
<<<<<<< HEAD
=======
            else:
                row[i] = str(val)
>>>>>>> 4fa508d3

def _get_run_detail_cb(index):
    def f(data, y, _x):
        run_short_id = data[y][0]
        title = "Run {}".format(run_short_id)
        try:
            run_id, path = next(var.find_runs(run_short_id))
        except StopIteration:
            return "This run no longer exists", title
        else:
            run = runlib.Run(run_id, path)
            index.refresh([run], ["scalar"])
            detail = _format_run_detail(run, index)
            return detail, title
    return f

def _format_run_detail(run, index):
    opref = opreflib.OpRef.from_run(run)
    lines = [
        "Id: %s" % run.id,
        "Model: %s" % opref.model_name,
        "Operation: %s" % opref.op_name,
        "Status: %s" % run.status,
        "Started: %s" % util.format_timestamp(run.get("started")),
        "Stopped: %s" % util.format_timestamp(run.get("stopped")),
        "Label: %s" % (run.get("label") or ""),
    ]
    flags = run.get("flags")
    if flags:
        lines.append("Flags:")
        for name, val in sorted(flags.items()):
            val = val if val is not None else ""
<<<<<<< HEAD
            lines.append("  {}: {}".format(name.decode(), val))
=======
            lines.append("  {}: {}".format(name, val))
>>>>>>> 4fa508d3
    scalars = list(index.run_scalars(run))
    if scalars:
        lines.append("Scalars:")
        for s in scalars:
            prefix = s["prefix"]
            if prefix:
                lines.append("  %s#%s" % (s["prefix"], s["tag"]))
            else:
                lines.append("  %s" % s["tag"])
    return "\n".join(lines)<|MERGE_RESOLUTION|>--- conflicted
+++ resolved
@@ -34,17 +34,9 @@
 log = logging.getLogger("guild")
 
 BASE_COLS = ".run, .model, .operation, .started, .time, .status, .label"
-<<<<<<< HEAD
-STRICT_BASE_COLS = ".run"
+MIN_COLS = ".run"
 
 def main(args):
-    if args.columns and args.strict_columns:
-        cli.error("--columns and --strict-columns cannot both be used")
-=======
-MIN_COLS = ".run"
-
-def main(args):
->>>>>>> 4fa508d3
     if args.print_scalars:
         _print_scalars(args)
     elif args.format == "csv":
@@ -136,19 +128,6 @@
         pass
 
 def _init_cols(args, runs):
-<<<<<<< HEAD
-    assert not (args.columns and args.strict_columns)
-    if args.strict_columns:
-        cols = _parse_cols(STRICT_BASE_COLS)
-    else:
-        cols = _parse_cols(BASE_COLS)
-    if not args.strict_columns:
-        cols.extend(_runs_compare_cols(runs))
-    if args.columns:
-        cols.extend(_parse_cols(args.columns))
-    if args.strict_columns:
-        cols.extend(_parse_cols(args.strict_columns))
-=======
     if args.skip_core:
         cols = _parse_cols(MIN_COLS)
     else:
@@ -157,7 +136,6 @@
         cols.extend(_runs_compare_cols(runs))
     if args.columns:
         cols.extend(_parse_cols(args.columns))
->>>>>>> 4fa508d3
     return cols
 
 def _parse_cols(s):
@@ -228,7 +206,6 @@
 
 def _header_map(header):
     """Returns a map of header name to header index list.
-<<<<<<< HEAD
 
     More than one index will occur if the same header is used more
     than once.
@@ -241,20 +218,6 @@
 def _merge_header(header_map):
     """Returns a new header list from a header map.
 
-=======
-
-    More than one index will occur if the same header is used more
-    than once.
-    """
-    header_map = {}
-    for i, name in enumerate(header):
-        header_map.setdefault(name, []).append(i)
-    return header_map
-
-def _merge_header(header_map):
-    """Returns a new header list from a header map.
-
->>>>>>> 4fa508d3
     header_map is a map of header names to column indices. Uses the
     first column index to position the header name in the merged list.
     """
@@ -290,11 +253,8 @@
                 row[i] = ""
             elif isinstance(val, float):
                 row[i] = "%0.6f" % val
-<<<<<<< HEAD
-=======
             else:
                 row[i] = str(val)
->>>>>>> 4fa508d3
 
 def _get_run_detail_cb(index):
     def f(data, y, _x):
@@ -327,11 +287,7 @@
         lines.append("Flags:")
         for name, val in sorted(flags.items()):
             val = val if val is not None else ""
-<<<<<<< HEAD
-            lines.append("  {}: {}".format(name.decode(), val))
-=======
             lines.append("  {}: {}".format(name, val))
->>>>>>> 4fa508d3
     scalars = list(index.run_scalars(run))
     if scalars:
         lines.append("Scalars:")
